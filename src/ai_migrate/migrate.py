--- conflicted
+++ resolved
@@ -608,77 +608,9 @@
                 cwd=worktree_root,
             )
 
-<<<<<<< HEAD
     for tries in range(int(os.getenv("AI_MIGRATE_MAX_TRIES", 10))):
         log(f"[agent] Running migration attempt {tries + 1}")
         response, messages = await call_llm(client, messages, tools)
-=======
-            if verify_process.returncode == 0:
-                log("Verification successful")
-
-                if not dont_create_evals:
-                    original_contents = {}
-                    for target_file in target_files:
-                        full_path = Path(target_file).absolute()
-                        short_name = full_path.relative_to(worktree_root)
-                        try:
-                            with open(full_path, "r") as f:
-                                original_contents[str(short_name)] = f.read()
-                        except Exception as e:
-                            log(f"Error reading {full_path}: {e}")
-
-                    transformed_contents = {}
-                    for file_path in written_files:
-                        full_path = Path(worktree_root) / file_path
-                        try:
-                            with open(full_path, "r") as f:
-                                transformed_contents[file_path] = f.read()
-                        except Exception as e:
-                            log(f"Error reading transformed file {full_path}: {e}")
-
-                    try:
-                        project_dir = Path(examples_dir).parent
-
-                        eval_manifest = Manifest(
-                            files=[
-                                FileEntry(filename=fname, result="pass")
-                                for fname in written_files
-                            ],
-                            verify_cmd=" ".join(verify_cmd)
-                            if isinstance(verify_cmd, list)
-                            else verify_cmd,
-                        )
-                        if pre_verify_cmd:
-                            eval_manifest.pre_verify_cmd = pre_verify_cmd
-
-                        eval_dir = generate_eval_from_migration(
-                            project_dir,
-                            original_contents,
-                            transformed_contents,
-                            eval_manifest,
-                        )
-                        log(f"Created evaluation at {eval_dir}")
-                    except Exception as e:
-                        log(f"Error creating evaluation: {e}")
-                        log(f"Exception type: {type(e).__name__}")
-
-                break
-            log("Verification failed:")
-            for line in verification_output.splitlines():
-                log(f"[verify] {line}")
-
-            lookup_symbol_prompt = (
-                f"Use the {FN_LOOKUP_SYMBOL} tool to find the definition of any symbols related to this problem. "
-                "Then apply the necessary changes to the code. Don't guess or assume functionality."
-                "From now on, only re-write files, don't rename them."
-            )
-            if os.environ.get("AI_MIGRATE_DISABLE_TOOLS", "").lower() in (
-                "true",
-                "1",
-                "yes",
-            ):
-                lookup_symbol_prompt = ""
->>>>>>> e12c8b57
 
         response_text = response["choices"][0]["message"]["content"]
         parsed_result = extract_code_blocks(response_text)
@@ -778,13 +710,60 @@
             cwd=worktree_root,
         )
 
-        if verify_process.returncode == 0:
-            log("Verification successful")
-            await remove_worktree(worktree_root)
-            break
-        log("Verification failed:")
-        for line in verification_output.splitlines():
-            log(f"[verify] {line}")
+            if verify_process.returncode == 0:
+                log("Verification successful")
+
+                if not dont_create_evals:
+                    original_contents = {}
+                    for target_file in target_files:
+                        full_path = Path(target_file).absolute()
+                        short_name = full_path.relative_to(worktree_root)
+                        try:
+                            with open(full_path, "r") as f:
+                                original_contents[str(short_name)] = f.read()
+                        except Exception as e:
+                            log(f"Error reading {full_path}: {e}")
+
+                    transformed_contents = {}
+                    for file_path in written_files:
+                        full_path = Path(worktree_root) / file_path
+                        try:
+                            with open(full_path, "r") as f:
+                                transformed_contents[file_path] = f.read()
+                        except Exception as e:
+                            log(f"Error reading transformed file {full_path}: {e}")
+
+                    try:
+                        project_dir = Path(examples_dir).parent
+
+                        eval_manifest = Manifest(
+                            files=[
+                                FileEntry(filename=fname, result="pass")
+                                for fname in written_files
+                            ],
+                            verify_cmd=" ".join(verify_cmd)
+                            if isinstance(verify_cmd, list)
+                            else verify_cmd,
+                        )
+                        if pre_verify_cmd:
+                            eval_manifest.pre_verify_cmd = pre_verify_cmd
+
+                        eval_dir = generate_eval_from_migration(
+                            project_dir,
+                            original_contents,
+                            transformed_contents,
+                            eval_manifest,
+                        )
+                        log(f"Created evaluation at {eval_dir}")
+                    except Exception as e:
+                        log(f"Error creating evaluation: {e}")
+                        log(f"Exception type: {type(e).__name__}")
+                await remove_worktree(worktree_root)
+                break
+
+            log("Verification failed:")
+            for line in verification_output.splitlines():
+                log(f"[verify] {line}")
 
         lookup_symbol_prompt = (
             f"Use the {FN_LOOKUP_SYMBOL} tool to find the definition of any symbols related to this problem. "
