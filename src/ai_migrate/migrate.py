--- conflicted
+++ resolved
@@ -528,10 +528,10 @@
     pass
 
 
-<<<<<<< HEAD
 async def remove_worktree(worktree_root: str | Path):
     await asyncio.to_thread(shutil.rmtree, worktree_root, ignore_errors=True)
-=======
+
+
 def build_messages(
     initial_messages: list[dict], iteration_messages: list[list[dict]]
 ) -> list[dict]:
@@ -539,7 +539,6 @@
     for iteration_message in iteration_messages:
         messages.extend(iteration_message)
     return messages
->>>>>>> 1097870f
 
 
 async def _run(
@@ -594,7 +593,8 @@
     messages, tools = messages_and_tools(examples, target, system_prompt)
     all_files_to_verify = set()
 
-<<<<<<< HEAD
+    iteration_messages = []
+
     if pre_verify_cmd:
         log("Running pre-verification")
         try:
@@ -609,27 +609,6 @@
                 "Pre-verification failed. The migration cannot continue until all files pass the pre-verify step"
             )
             raise FailedPreVerification(f"file {target_files} failed pre-verification")
-=======
-    iteration_messages = []
-
-    try:
-        if pre_verify_cmd:
-            log("Running pre-verification")
-            try:
-                await subprocess_run(
-                    [*pre_verify_cmd.split(), *target_files],
-                    prefix="pre-verify",
-                    check=True,
-                    cwd=worktree_root,
-                )
-            except subprocess.CalledProcessError:
-                log(
-                    "Pre-verification failed. The migration cannot continue until all files pass the pre-verify step"
-                )
-                raise FailedPreVerification(
-                    f"file {target_files} failed pre-verification"
-                )
->>>>>>> 1097870f
 
     if not target_dir:
         for target_file in target_files:
@@ -639,98 +618,31 @@
                 cwd=worktree_root,
             )
 
-<<<<<<< HEAD
     for tries in range(int(os.getenv("AI_MIGRATE_MAX_TRIES", 10))):
         log(f"[agent] Running migration attempt {tries + 1}")
+        messages = build_messages(messages, iteration_messages)
+        log(f"[agent] Messages length: {client.count_tokens(messages)}")
+        while 0 < client.max_context_tokens() < client.count_tokens(messages):
+            log(f"Trimming iteration messages: {len(iteration_messages)}")
+            # Fall back to 3 examples + trim iterations 1 at a time.
+            messages, _ = messages_and_tools(examples[:3], target, system_prompt)
+            iteration_messages = iteration_messages[1:]
+            messages = build_messages(messages, iteration_messages)
+
         response, messages = await call_llm(client, messages, tools)
-=======
-        for tries in range(int(os.getenv("AI_MIGRATE_MAX_TRIES", 10))):
-            log(f"[agent] Running migration attempt {tries + 1}")
-
-            messages = build_messages(messages, iteration_messages)
-            log(f"[agent] Messages length: {client.count_tokens(messages)}")
-            while (
-                client.max_context_tokens() > 0
-                and client.count_tokens(messages) > client.max_context_tokens()
-            ):
-                log(f"Trimming iteration messages: {len(iteration_messages)}")
-                # Fall back to 3 examples + trim iterations 1 at a time.
-                messages, _ = messages_and_tools(examples[:3], target, system_prompt)
-                iteration_messages = iteration_messages[1:]
-                messages = build_messages(messages, iteration_messages)
-
-            response, messages = await call_llm(client, messages, tools)
->>>>>>> 1097870f
 
         response_text = response["choices"][0]["message"]["content"]
         parsed_result = extract_code_blocks(response_text)
 
-<<<<<<< HEAD
-        if not parsed_result.code_blocks:
-            messages.append({"role": ROLE_ASSISTANT, "content": response_text})
-            messages.append(
+        iteration_message = []if not parsed_result.code_blocks:
+            iteration_message.append(
+                    {"role": ROLE_ASSISTANT, "content": response_text}
+            )
+            iteration_message.append(
                 {
                     "role": ROLE_USER,
                     "content": "Include the full, complete code block. Do not omit any part of the file",
                 }
-=======
-            iteration_message = []
-            if not parsed_result.code_blocks:
-                iteration_message.append(
-                    {"role": ROLE_ASSISTANT, "content": response_text}
-                )
-                iteration_message.append(
-                    {
-                        "role": ROLE_USER,
-                        "content": "Include the full, complete code block. Do not omit any part of the file",
-                    }
-                )
-                continue
-
-            with open(f"response-{time.time()}.md", "w") as f:
-                f.write(response_text)
-
-            written_files = set()
-            for code_block in parsed_result.code_blocks:
-                migrated_code = un_escape_nbsp(code_block.code)
-
-                if code_block.filename:
-                    written_files.add(code_block.filename)
-                    if target_dir:
-                        output_path = (
-                            Path(worktree_root)
-                            / target_dir_rel_path
-                            / target_basename
-                            / code_block.filename
-                        )
-                    else:
-                        output_path = Path(worktree_root) / code_block.filename
-                    output_path.parent.mkdir(parents=True, exist_ok=True)
-
-                    with open(output_path, "w") as f:
-                        f.write(migrated_code)
-
-            all_files_to_verify |= written_files
-
-            # Add the files to verify with the correct paths
-            if target_dir:
-                full_verify_cmd = [
-                    *verify_cmd,
-                    str(Path(target_dir_rel_path) / target_basename),
-                ]
-            else:
-                full_verify_cmd = [
-                    *verify_cmd,
-                    *[str(Path(worktree_root) / f) for f in all_files_to_verify],
-                ]
-
-            log(f"Running verification: {full_verify_cmd}")
-            verify_process = await asyncio.create_subprocess_exec(
-                *full_verify_cmd,
-                cwd=worktree_root,
-                stdout=subprocess.PIPE,
-                stderr=subprocess.PIPE,
->>>>>>> 1097870f
             )
             continue
 
@@ -833,7 +745,6 @@
                     except Exception as e:
                         log(f"Error reading {full_path}: {e}")
 
-<<<<<<< HEAD
                 transformed_contents = {}
                 for file_path in written_files:
                     full_path = Path(worktree_root) / file_path
@@ -887,31 +798,15 @@
         ):
             lookup_symbol_prompt = ""
 
-        messages.append({"role": ROLE_ASSISTANT, "content": response_text})
-        messages.append(
+        iteration_message.append({"role": ROLE_ASSISTANT, "content": response_text})
+        iteration_message.append(
             {
                 "role": ROLE_USER,
                 "content": f"The code did not compile. The error was: {verification_output}. "
                 f"{lookup_symbol_prompt}",
             }
         )
+        iteration_messages.append(iteration_message)
 
     else:
-        raise ValueError("Migration failed")
-=======
-            iteration_message.append({"role": ROLE_ASSISTANT, "content": response_text})
-            iteration_message.append(
-                {
-                    "role": ROLE_USER,
-                    "content": f"The code did not compile. The error was: {verification_output}. "
-                    f"{lookup_symbol_prompt}",
-                }
-            )
-            iteration_messages.append(iteration_message)
-
-        else:
-            raise ValueError("Migration failed: Out of tries")
-    finally:
-        with open("messages.json", "w") as f:
-            json.dump(messages, f, indent=2)
->>>>>>> 1097870f
+        raise ValueError("Migration failed: Out of tries")