--- conflicted
+++ resolved
@@ -1,9 +1,5 @@
 import tiktoken
-<<<<<<< HEAD
-from typing import Any, Dict, List, Union
-=======
 from typing import Any
->>>>>>> 40cc5d2b
 
 from openai import AsyncOpenAI
 from pydantic_ai.tools import ToolDefinition
@@ -31,11 +27,7 @@
     async def generate_completion(
         self,
         messages: list[dict[str, str]],
-<<<<<<< HEAD
         tools: list[ToolDefinition] | None = None,
-=======
-        tools: list[dict[str, Any]] | None = None,
->>>>>>> 40cc5d2b
         temperature: float = 0.1,
         max_tokens: int = 8192,
     ) -> tuple[dict[str, Any], list[dict[str, Any]]]:
