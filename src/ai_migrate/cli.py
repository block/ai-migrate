--- conflicted
+++ resolved
@@ -593,12 +593,6 @@
         evals_dir = project_path / "evals"
         evals_dir.mkdir(exist_ok=True)
 
-<<<<<<< HEAD
-        system_prompt = project_path / SYSTEM_PROMPT_FILE
-        system_prompt.write_text(
-            "This is a placeholder. Tell the AI about your migration here."
-        )
-=======
         description = get_migration_description()
 
         result, error = run_async_with_progress(
@@ -610,15 +604,14 @@
         if error:
             show_error_message("Error generating system prompt", error)
             show_warning_message(
-                "Creating minimal system prompt. You may want to edit it manually."
-            )
-            system_prompt = f"{SYSTEM_MESSAGE}\n\n# Migration Task\n\n{description}"
+                "Adding a placeholder. Please edit the system prompt manually."
+            )
+            system_prompt = f"#Migration Task\n\n{description}"
         else:
             system_prompt = result
 
         system_prompt_path = project_path / SYSTEM_PROMPT_FILE
         system_prompt_path.write_text(system_prompt)
->>>>>>> a4e3423c
 
         show_success_message(f"Project initialized successfully at {project_path}")
 
